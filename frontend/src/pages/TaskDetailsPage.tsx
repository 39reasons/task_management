import { useCallback, useEffect, useMemo, useRef, useState } from "react";
import { useLazyQuery, useMutation, useQuery } from "@apollo/client";
import { useNavigate, useParams } from "react-router-dom";
import { ArrowLeft, Loader2, Plus, Save, X } from "lucide-react";
import type { AuthUser, Task, TaskStatus, WorkItemType } from "@shared/types";

import {
  Alert,
  AlertDescription,
  AlertTitle,
  Avatar,
  AvatarFallback,
  Button,
  Card,
  CardContent,
  CardHeader,
  CardTitle,
  Skeleton,
  Input,
  Textarea,
} from "../components/ui";
import { AssigneeDropdown } from "../components/TaskModal/AssigneeDropdown";
import type { CommentWithUser, ProjectMember } from "../components/TaskModal/types";
import { useAssigneePicker } from "../components/TaskModal/useAssigneePicker";
import { TaskStatusDropdown } from "../components/tasks/TaskStatusDropdown";
import { TaskCommentsPanel } from "../components/TaskModal/TaskCommentsPanel";
import { TaskTagsAddButton, TagEditDialog } from "../components/TaskModal/TaskTagsList";
import {
  ADD_COMMENT,
  ADD_TAG,
  ASSIGN_TAG_TO_TASK,
  ASSIGN_TAG_TO_WORK_ITEM,
  DELETE_COMMENT,
  GET_COMMENTS,
  GET_PROJECT_TAGS,
  GET_PROJECT_MEMBERS,
  GET_TASK,
  REMOVE_TAG_FROM_TASK,
  SEARCH_USERS,
  SET_TASK_ASSIGNEE,
  UPDATE_COMMENT,
  UPDATE_TASK,
  UPDATE_TAG,
} from "../graphql";
import { DEFAULT_AVATAR_COLOR } from "../constants/colors";
import { getWorkItemTypeFromSlug, getWorkItemTypeLabel } from "../constants/workItems";
import { getWorkItemIconMeta } from "../constants/workItemVisuals";
import { getFullName, getInitials } from "../utils/user";
import { CREATE_WORK_ITEM } from "../graphql/workItems";
import { GET_PROJECT } from "../graphql/projects";
import { formatDate, formatRelativeTimeFromNow } from "../utils/date";
import { getPriorityLabel, resolveWorkItemLink } from "../utils/workItem";
<<<<<<< HEAD
import { useCommentEditor } from "../hooks/useCommentEditor";
=======
>>>>>>> 1b58d4d8

type TaskQueryResult = {
  task: Task | null;
};

type ProjectQueryResult = {
  project: {
    id: string;
    teams: Array<{
      id: string;
      name: string;
    }>;
  } | null;
};

function TaskDetailsSkeleton() {
  return (
    <div className="space-y-6">
      <Skeleton className="h-4 w-36" />
      <Skeleton className="h-10 w-2/3" />
      <Skeleton className="h-5 w-40" />
      <Card>
        <CardHeader className="space-y-3">
          <Skeleton className="h-6 w-32" />
          <Skeleton className="h-4 w-full" />
        </CardHeader>
        <CardContent className="space-y-4">
          <Skeleton className="h-4 w-3/4" />
          <Skeleton className="h-4 w-1/2" />
        </CardContent>
      </Card>
      <Card>
        <CardHeader>
          <Skeleton className="h-6 w-32" />
        </CardHeader>
        <CardContent className="flex gap-3">
          {Array.from({ length: 2 }).map((_, index) => (
            <Skeleton key={index} className="h-10 w-10 rounded-full" />
          ))}
        </CardContent>
      </Card>
    </div>
  );
}

function resolveUserLabel(user: AuthUser | null): string {
  if (!user) return "someone";
  const fullName = getFullName(user);
  if (fullName && fullName.trim().length > 0) {
    return fullName;
  }
  if (user.username && user.username.trim().length > 0) {
    return `@${user.username}`;
  }
  return "someone";
}

function buildUpdatedByLabel(userLabel: string, timestamp?: string | null): string {
  const relative = formatRelativeTimeFromNow(timestamp);
  return `Updated by ${userLabel} ${relative}`;
}

export function TaskDetailsPage({ user }: { user: AuthUser | null }) {
  const { id, taskId, type } = useParams<{ id: string; taskId?: string; type?: string }>();
  const projectId = id ?? null;
  const navigate = useNavigate();
  const templateType = getWorkItemTypeFromSlug(type);
  const isTemplateMode = !taskId && Boolean(templateType);
  const [selectedTeamId, setSelectedTeamId] = useState<string>("");
  const [teamError, setTeamError] = useState<string | null>(null);

  const { data, loading, error, refetch } = useQuery<TaskQueryResult>(GET_TASK, {
    variables: taskId ? { id: taskId } : undefined,
    skip: !taskId,
    fetchPolicy: "network-only",
  });

  const { data: projectData, loading: isProjectLoading } = useQuery<ProjectQueryResult>(GET_PROJECT, {
    variables: projectId ? { id: projectId } : undefined,
    skip: !projectId || !isTemplateMode,
    fetchPolicy: "cache-first",
  });

  const task = data?.task ?? null;
  const projectTeams = useMemo(() => projectData?.project?.teams ?? [], [projectData?.project?.teams]);
  const isProjectTeamsLoading = isTemplateMode && isProjectLoading;

  const stageLabel = useMemo(() => {
    if (!task) return "Not assigned to a board stage";
    return task.stage?.name ?? "Backlog or unassigned";
  }, [task]);

  const { data: projectMembersData, loading: isMembersLoading } = useQuery(GET_PROJECT_MEMBERS, {
    variables: projectId ? { project_id: projectId } : undefined,
    skip: !projectId || !user,
  });

  const projectMembers = useMemo(
    () => (projectMembersData?.projectMembers ?? []) as ProjectMember[],
    [projectMembersData]
  );

  const {
    data: projectTagsData,
    loading: isProjectTagsLoading,
    refetch: refetchProjectTags,
  } = useQuery(GET_PROJECT_TAGS, {
    variables: projectId ? { project_id: projectId } : undefined,
    skip: !projectId,
  });

  const availableTags = useMemo<Array<{ id: string; name: string; color: string | null }>>(
    () => {
      const tags = (projectTagsData?.tags ?? []) as Array<{ id: string; name: string | null; color: string | null }>;
      return tags.map((tag) => ({
        id: tag.id,
        name: tag.name ?? "",
        color: tag.color ?? null,
      }));
    },
    [projectTagsData?.tags]
  );

  const {
    data: commentsData,
    loading: commentsLoading,
    refetch: refetchComments,
  } = useQuery(GET_COMMENTS, {
    variables: taskId ? { task_id: taskId } : undefined,
    skip: !taskId,
  });

  const comments = useMemo(
    () => ((commentsData?.task?.comments ?? []) as CommentWithUser[]),
    [commentsData?.task?.comments]
  );

  useEffect(() => {
    if (!isTemplateMode) return;
    if (projectTeams.length === 0) {
      setSelectedTeamId("");
      return;
    }
    if (!selectedTeamId) {
      setSelectedTeamId(projectTeams[0].id);
    }
  }, [isTemplateMode, projectTeams, selectedTeamId]);

  useEffect(() => {
    if (selectedTeamId) {
      setTeamError(null);
    }
  }, [selectedTeamId]);

  useEffect(() => {
    if (!isTemplateMode || !user) {
      return;
    }
    setStagedAssignee((previous) => {
      if (previous) {
        return previous;
      }
      return {
        id: user.id,
        first_name: user.first_name,
        last_name: user.last_name,
        username: user.username,
        avatar_color: user.avatar_color ?? null,
      };
    });
  }, [isTemplateMode, user]);

  const [searchUsers, { loading: isSearchingMembers }] = useLazyQuery(SEARCH_USERS, {
    fetchPolicy: "no-cache",
  });

  const defaultTemplateTitle = useMemo(() => {
    if (!isTemplateMode) return "";
    const label = getWorkItemTypeLabel(templateType);
    return `Untitled ${label}`;
  }, [isTemplateMode, templateType]);

  const [stagedTitle, setStagedTitle] = useState(defaultTemplateTitle);
  const [isEditingTitle, setIsEditingTitle] = useState(false);
  const [titleError, setTitleError] = useState<string | null>(null);
  const [stagedStatus, setStagedStatus] = useState<TaskStatus>("new");
  const [stagedAssignee, setStagedAssignee] = useState<Task["assignee"] | null>(null);
  const [stagedDescription, setStagedDescription] = useState("");
  const [stagedTags, setStagedTags] = useState<Array<{ id: string; name: string; color: string | null }>>([]);
  const [isEditingDescription, setIsEditingDescription] = useState(false);
  const [statusError, setStatusError] = useState<string | null>(null);
  const [assigneeError, setAssigneeError] = useState<string | null>(null);
  const [descriptionError, setDescriptionError] = useState<string | null>(null);
  const [tagsError, setTagsError] = useState<string | null>(null);
  const [isStatusUpdating, setIsStatusUpdating] = useState(false);
  const [isAssigneeUpdating, setIsAssigneeUpdating] = useState(false);
  const [isDescriptionUpdating, setIsDescriptionUpdating] = useState(false);
  const [isTagsUpdating, setIsTagsUpdating] = useState(false);
  const [updatingTagId, setUpdatingTagId] = useState<string | null>(null);
  const [isSaving, setIsSaving] = useState(false);
  const [updatedByLabel, setUpdatedByLabel] = useState<string>("");
  const titleInputRef = useRef<HTMLInputElement | null>(null);
  const titleSizerRef = useRef<HTMLSpanElement | null>(null);

  const originalTagIdsSorted = useMemo(
    () => (task?.tags ?? []).map((tag) => tag.id).sort(),
    [task?.tags]
  );

  const stagedTagIdsSorted = useMemo(
    () => stagedTags.map((tag) => tag.id).sort(),
    [stagedTags]
  );

  useEffect(() => {
    if (!task) {
      setStagedTitle(defaultTemplateTitle);
      setIsEditingTitle(false);
      setTitleError(null);
      setStagedStatus("new");
      setStagedAssignee(null);
      setStagedDescription("");
      setStagedTags([]);
      setIsEditingDescription(false);
      setStatusError(null);
      setAssigneeError(null);
      setDescriptionError(null);
      setIsDescriptionUpdating(false);
      setTagsError(null);
      setIsTagsUpdating(false);
      setUpdatingTagId(null);
      setCommentText("");
      cancelEditComment();
      return;
    }

    setStagedStatus((task.status ?? "new") as TaskStatus);
    setStagedTitle(task.title ?? "");
    setIsEditingTitle(false);
    setTitleError(null);
    setStagedAssignee(task.assignee ?? null);
    setStagedDescription(task.description ?? "");
    setStagedTags(
      (task.tags ?? []).map((tag) => ({ id: tag.id, name: tag.name, color: tag.color ?? null }))
    );
    setIsEditingDescription(false);
    setStatusError(null);
    setAssigneeError(null);
    setDescriptionError(null);
    setIsDescriptionUpdating(false);
    setTagsError(null);
    setIsTagsUpdating(false);
    setUpdatingTagId(null);
    setCommentText("");
    cancelEditComment();
  }, [cancelEditComment, defaultTemplateTitle, setCommentText, task]);

  useEffect(() => {
    if (!task) {
      setUpdatedByLabel("");
      return;
    }
    const label = resolveUserLabel(user);
    const timestamp = task.updated_at ?? task.created_at ?? null;
    setUpdatedByLabel(buildUpdatedByLabel(label, timestamp));
  }, [task?.updated_at, task?.created_at, task?.id, user?.first_name, user?.last_name, user?.username]);

  useEffect(() => {
    if (isEditingTitle) {
      const id = window.setTimeout(() => {
        titleInputRef.current?.focus();
      }, 0);
      return () => window.clearTimeout(id);
    }
    return undefined;
  }, [isEditingTitle]);

  const updateTitleWidth = useCallback(() => {
    if (!titleSizerRef.current || !titleInputRef.current) return;
    const measuredWidth = titleSizerRef.current.offsetWidth;
    const basePadding = 24;
    const width = Math.max(measuredWidth + basePadding, 120);
    titleInputRef.current.style.width = `${width}px`;
  }, [isEditingTitle]);

  useEffect(() => {
    updateTitleWidth();
  }, [updateTitleWidth, stagedTitle]);

  const [createWorkItemMutation] = useMutation(CREATE_WORK_ITEM);
  const [assignTagToWorkItemMutation] = useMutation(ASSIGN_TAG_TO_WORK_ITEM);
  const [updateTaskMutation] = useMutation(UPDATE_TASK);
  const [setTaskAssigneeMutation] = useMutation(SET_TASK_ASSIGNEE);
  const [assignTagToTaskMutation] = useMutation(ASSIGN_TAG_TO_TASK);
  const [removeTagFromTaskMutation] = useMutation(REMOVE_TAG_FROM_TASK);
  const [createTagMutation] = useMutation(ADD_TAG);
  const [updateTagMutation] = useMutation(UPDATE_TAG);
  const [addCommentMutation] = useMutation(ADD_COMMENT);
  const [updateCommentMutation] = useMutation(UPDATE_COMMENT);
  const [deleteCommentMutation] = useMutation(DELETE_COMMENT);

  const handleStatusChange = useCallback(
    (nextStatus: TaskStatus) => {
      setStatusError(null);
      setStagedStatus(nextStatus);
    },
    []
  );

  const handleTitleChange = useCallback((value: string) => {
    setStagedTitle(value);
    if (value.trim().length > 0) {
      setTitleError(null);
    }
  }, []);

  const {
    commentText,
    setCommentText,
    editingCommentId,
    editingCommentText,
    setEditingCommentText,
    startEditComment,
    cancelEditComment,
    submitNewComment,
    submitEditComment,
    deleteComment: deleteCommentById,
  } = useCommentEditor({
    async onAdd(content) {
      if (!taskId) return;
      await addCommentMutation({ variables: { task_id: taskId, content } });
      await refetchComments();
    },
    async onUpdate(commentId, content) {
      await updateCommentMutation({ variables: { id: commentId, content } });
      await refetchComments();
    },
    async onDelete(commentId) {
      await deleteCommentMutation({ variables: { id: commentId } });
      await refetchComments();
    },
  });

  const handleSubmitComment = submitNewComment;
  const handleStartEditComment = startEditComment;
  const handleCancelCommentEdit = cancelEditComment;
  const handleSubmitCommentEdit = submitEditComment;
  const handleDeleteComment = deleteCommentById;

  const stageAssigneeById = useCallback(
    (memberId: string | null) => {
      setAssigneeError(null);
      if (!memberId) {
        setStagedAssignee(null);
        return;
      }
      setStagedAssignee((previous) => {
        if (previous?.id === memberId) {
          return previous;
        }
        const member = projectMembers.find((candidate) => candidate.id === memberId);
        if (!member) {
          return previous;
        }
        return {
          id: member.id,
          first_name: member.first_name,
          last_name: member.last_name,
          username: member.username,
          avatar_color: member.avatar_color ?? null,
        };
      });
    },
    [projectMembers]
  );

  const handleAssignMember = useCallback(
    (memberId: string) => {
      stageAssigneeById(memberId);
    },
    [stageAssigneeById]
  );

  const handleClearAssignee = useCallback(() => {
    stageAssigneeById(null);
  }, [stageAssigneeById]);

  const handleRemoveTag = useCallback((tagId: string) => {
    setTagsError(null);
    setStagedTags((previous) => previous.filter((tag) => tag.id !== tagId));
  }, []);

  const handleAddExistingTag = useCallback(
    (tagId: string) => {
      setTagsError(null);
      setStagedTags((previous) => {
        if (previous.some((tag) => tag.id === tagId)) {
          return previous;
        }
        const matching = availableTags.find((candidate) => candidate.id === tagId);
        if (!matching) {
          return previous;
        }
        return [
          ...previous,
          {
            id: matching.id,
            name: matching.name,
            color: matching.color ?? null,
          },
        ];
      });
    },
    [availableTags]
  );

  const handleCreateTag = useCallback(
    async ({ name, color }: { name: string; color: string }) => {
      if (!projectId) {
        const message = "Project context is missing";
        setTagsError(message);
        throw new Error(message);
      }

      const trimmedName = name.trim();
      const trimmedColor = color.trim();

      if (!trimmedName) {
        const message = "Tag name is required";
        setTagsError(message);
        throw new Error(message);
      }

      setTagsError(null);

      try {
        const { data } = await createTagMutation({
          variables: {
            project_id: projectId,
            name: trimmedName,
            color: trimmedColor || null,
          },
        });

        await refetchProjectTags().catch(() => undefined);

        const createdTag = data?.addTag;
        if (createdTag) {
          setStagedTags((previous) => {
            if (previous.some((tag) => tag.id === createdTag.id)) {
              return previous;
            }
            return [
              ...previous,
              {
                id: createdTag.id,
                name: createdTag.name,
                color: createdTag.color ?? null,
              },
            ];
          });
        }
      } catch (error) {
        const message = error instanceof Error ? error.message : "Failed to create tag";
        setTagsError(message);
        throw new Error(message);
      }
    },
    [createTagMutation, projectId, refetchProjectTags]
  );

  const handleUpdateTag = useCallback(
    async ({ id, name, color }: { id: string; name: string; color: string | null }) => {
      const currentTag =
        availableTags.find((candidate) => candidate.id === id) ??
        stagedTags.find((candidate) => candidate.id === id) ??
        null;
      const trimmedNameInput = name.trim();
      const resolvedName = trimmedNameInput || currentTag?.name?.trim() || "";
      if (!resolvedName) {
        const message = "Tag name is required";
        setTagsError(message);
        throw new Error(message);
      }
      const sanitizedColor = color?.trim() ?? "";

      setTagsError(null);
      setUpdatingTagId(id);
      try {
        const { data } = await updateTagMutation({
          variables: {
            id,
            name: resolvedName,
            color: sanitizedColor || null,
          },
        });

        await refetchProjectTags().catch(() => undefined);

        const updatedTag = data?.updateTag;
        const nextName = updatedTag?.name?.trim() || resolvedName;
        const nextColor = updatedTag?.color ?? (sanitizedColor || null);

        setStagedTags((previous) =>
          previous.map((existing) =>
            existing.id === id
              ? {
                  id,
                  name: nextName,
                  color: nextColor,
                }
              : existing
          )
        );
      } catch (error) {
        const message = error instanceof Error ? error.message : "Failed to update tag";
        setTagsError(message);
        throw new Error(message);
      } finally {
        setUpdatingTagId(null);
      }
    },
    [availableTags, refetchProjectTags, stagedTags, updateTagMutation]
  );

  const handleSearchMembers = useCallback(
    async (query: string) => {
      const trimmed = query.trim();
      if (!trimmed) {
        return projectMembers;
      }

      try {
        const { data: searchData } = await searchUsers({ variables: { query: trimmed } });
        const results = (searchData?.searchUsers ?? []) as ProjectMember[];
        const seen = new Set<string>();
        return results.filter((candidate) => {
          if (seen.has(candidate.id)) {
            return false;
          }
          seen.add(candidate.id);
          return true;
        });
      } catch (searchError) {
        console.error("Failed to search teammates", searchError);
        return [];
      }
    },
    [projectMembers, searchUsers]
  );

  const handleSave = useCallback(async () => {
    const trimmedTitle = stagedTitle.trim();
    const normalizedDescription = stagedDescription.trim();

    if (isTemplateMode) {
      const stagedTagIds = stagedTags.map((tag) => tag.id);
      if (!templateType || !projectId) {
        setTitleError("Work item context is missing.");
        return;
      }
      if (!trimmedTitle) {
        setTitleError("Title is required");
        return;
      }
      if (!selectedTeamId) {
        setTeamError("Select a team for this work item");
        return;
      }

      setTitleError(null);
      setTeamError(null);
      setTagsError(null);
      setIsSaving(true);
      try {
        const { data: createdData } = await createWorkItemMutation({
          variables: {
            input: {
              type: templateType,
              project_id: projectId,
              team_id: selectedTeamId,
              title: trimmedTitle,
              description: normalizedDescription.length > 0 ? normalizedDescription : null,
              status: stagedStatus,
              assignee_id: stagedAssignee?.id ?? null,
            },
          },
        });
        const created = createdData?.createWorkItem;
        if (created) {
          if (stagedTagIds.length > 0) {
            try {
              await Promise.all(
                stagedTagIds.map((tagId) =>
                  assignTagToWorkItemMutation({
                    variables: { work_item_id: created.id, tag_id: tagId },
                  })
                )
              );
            } catch (assignTagError) {
              console.error("Failed to assign tags to new work item", assignTagError);
            }
          }
          navigate(resolveWorkItemLink(projectId, created.id, created.type as WorkItemType));
        }
      } catch (createError) {
        console.error("Failed to create work item", createError);
        setTitleError(
          createError instanceof Error ? createError.message : "Failed to create work item"
        );
      } finally {
        setIsSaving(false);
      }
      return;
    }

    if (!task || !user) return;

    const currentTitleValue = (task.title ?? "").trim();
    const currentStatusValue = (task.status ?? "new") as TaskStatus;
    const currentAssigneeId = task.assignee?.id ?? null;
    const stagedAssigneeId = stagedAssignee?.id ?? null;
    const normalizedCurrentDescription = (task.description ?? "").trim();
    const originalTagIds = (task.tags ?? []).map((tag) => tag.id);
    const stagedTagIds = stagedTags.map((tag) => tag.id);
    const originalTagIdSet = new Set(originalTagIds);
    const stagedTagIdSet = new Set(stagedTagIds);
    const tagsToAdd = stagedTagIds.filter((id) => !originalTagIdSet.has(id));
    const tagsToRemove = originalTagIds.filter((id) => !stagedTagIdSet.has(id));

    const titleChanged = trimmedTitle !== currentTitleValue;
    const statusChanged = stagedStatus !== currentStatusValue;
    const assigneeChanged = currentAssigneeId !== stagedAssigneeId;
    const descriptionChanged = normalizedDescription !== normalizedCurrentDescription;
    const tagsChanged = tagsToAdd.length > 0 || tagsToRemove.length > 0;

    if (titleChanged && trimmedTitle.length === 0) {
      setTitleError("Title is required");
      return;
    }

    if (!titleChanged && !statusChanged && !assigneeChanged && !descriptionChanged && !tagsChanged) {
      return;
    }

    setTitleError(null);
    setStatusError(null);
    setAssigneeError(null);
    setDescriptionError(null);
    setTagsError(null);
    setIsSaving(true);
    setIsStatusUpdating(statusChanged);
    setIsAssigneeUpdating(assigneeChanged);
    setIsDescriptionUpdating(descriptionChanged);
    setIsTagsUpdating(tagsChanged);

    let didUpdateTitle = false;
    let didUpdateStatus = false;
    let didUpdateAssignee = false;
    let didUpdateDescription = false;
    let didUpdateTags = false;
    let tagOperationError: string | null = null;

    if (titleChanged || statusChanged || descriptionChanged) {
      try {
        const variables: {
          id: string;
          title?: string;
          status?: TaskStatus;
          description?: string | null;
        } = { id: task.id };
        if (titleChanged) {
          variables.title = trimmedTitle;
        }
        if (statusChanged) {
          variables.status = stagedStatus;
        }
        if (descriptionChanged) {
          variables.description = normalizedDescription.length > 0 ? normalizedDescription : null;
        }
        await updateTaskMutation({
          variables,
        });
        if (titleChanged) {
          didUpdateTitle = true;
          setIsEditingTitle(false);
          setStagedTitle(trimmedTitle);
        }
        if (statusChanged) {
          didUpdateStatus = true;
        }
        if (descriptionChanged) {
          didUpdateDescription = true;
          setIsEditingDescription(false);
        }
      } catch (updateError) {
        console.error("Failed to update task details", updateError);
        const message =
          updateError instanceof Error ? updateError.message : "Failed to update task";
        if (titleChanged) {
          setTitleError(message);
        }
        if (statusChanged) {
          setStatusError(message);
        }
        if (descriptionChanged) {
          setDescriptionError(message);
        }
      }
    }

    if (assigneeChanged) {
      try {
        await setTaskAssigneeMutation({
          variables: { task_id: task.id, member_id: stagedAssigneeId },
        });
        didUpdateAssignee = true;
      } catch (assignError) {
        console.error("Failed to update task assignee", assignError);
        setAssigneeError(
          assignError instanceof Error ? assignError.message : "Failed to update assignee"
        );
      }
    }

    if (tagsChanged) {
      for (const tagId of tagsToAdd) {
        try {
          await assignTagToTaskMutation({
            variables: { task_id: task.id, tag_id: tagId },
          });
          didUpdateTags = true;
        } catch (assignTagError) {
          console.error("Failed to assign tag to task", assignTagError);
          const message =
            assignTagError instanceof Error ? assignTagError.message : "Failed to assign tag";
          tagOperationError = message;
        }
      }

      for (const tagId of tagsToRemove) {
        try {
          await removeTagFromTaskMutation({
            variables: { task_id: task.id, tag_id: tagId },
          });
          didUpdateTags = true;
        } catch (removeTagError) {
          console.error("Failed to remove tag from task", removeTagError);
          const message =
            removeTagError instanceof Error ? removeTagError.message : "Failed to remove tag";
          tagOperationError = message;
        }
      }

      if (tagOperationError) {
        setTagsError(tagOperationError);
      }
    }

    const shouldRefetch =
      didUpdateTitle || didUpdateStatus || didUpdateAssignee || didUpdateDescription || didUpdateTags;

    if (shouldRefetch) {
      const label = resolveUserLabel(user);
      setUpdatedByLabel(`Updated by ${label} just now`);
      await refetch({ id: task.id }).catch(() => undefined);
    }

    setIsSaving(false);
    setIsStatusUpdating(false);
    setIsAssigneeUpdating(false);
    setIsDescriptionUpdating(false);
    setIsTagsUpdating(false);
  }, [
    assignTagToTaskMutation,
    assignTagToWorkItemMutation,
    createWorkItemMutation,
    isTemplateMode,
    navigate,
    projectId,
    refetch,
    removeTagFromTaskMutation,
    selectedTeamId,
    setTaskAssigneeMutation,
    stagedAssignee,
    stagedDescription,
    stagedStatus,
    stagedTags,
    stagedTitle,
    task,
    templateType,
    updateTaskMutation,
    user,
  ]);

  const {
    isOpen: isAssigneeMenuOpen,
    setIsOpen: setIsAssigneeMenuOpen,
    query: assigneeQuery,
    trimmedQuery,
    handleQueryChange,
    inputRef: assigneeSearchRef,
    visibleMembers,
    isLoadingVisibleMembers,
    isShowingSearchResults,
    handleInputKeyDown,
    handleSelectMember,
  } = useAssigneePicker({
    assignee: stagedAssignee ?? null,
    members: projectMembers,
    onSearchMembers: handleSearchMembers,
    isMembersLoading,
    isSearchingMembers,
    onAssignMember: handleAssignMember,
    isAssigningAssignee: isAssigneeUpdating || isSaving,
  });

  if (!projectId) {
    return <div className="p-6 text-destructive">Project identifier is missing.</div>;
  }

  if (!taskId && !isTemplateMode) {
    return <div className="p-6 text-destructive">Task identifier is missing.</div>;
  }

  if (!user) {
    return (
      <Alert className="mt-4">
        <AlertTitle>Sign in required</AlertTitle>
        <AlertDescription>Sign in to view task details.</AlertDescription>
      </Alert>
    );
  }

  const headerLabel = isTemplateMode ? getWorkItemTypeLabel(templateType) : "Work item";
  const { icon: HeaderIcon, colorClass: headerIconClass } = getWorkItemIconMeta(
    isTemplateMode ? templateType ?? undefined : task?.type ?? undefined
  );
  const headerTimeLabel = updatedByLabel || (isTemplateMode ? "Not yet saved" : "Not yet updated");
  const sprintLabel = task?.sprint?.name ?? "Not added to a sprint";
  const dueDateLabel = formatDate(task?.due_date);
  const priorityLabel = getPriorityLabel(task?.priority ?? null);
  const estimateValue = task?.estimate;
  const estimateLabel = typeof estimateValue === "number" ? estimateValue : "Not set";
  const taskIdentifierLabel = task?.id ? `#${task.id}` : "Not created yet";

  const hasTags = stagedTags.length > 0;
  const currentAssignee = task?.assignee ?? null;
  const currentStatus = (task?.status ?? "new") as TaskStatus;
  const stagedAssigneeId = stagedAssignee?.id ?? null;
  const currentAssigneeId = currentAssignee?.id ?? null;
  const normalizedStagedTitle = stagedTitle.trim();
  const normalizedTaskTitle = (task?.title ?? "").trim();
  const hasTitleChanged = task
    ? normalizedStagedTitle !== normalizedTaskTitle
    : normalizedStagedTitle.length > 0;
  const hasStatusChanged = task ? stagedStatus !== currentStatus : false;
  const hasAssigneeChanged = task ? currentAssigneeId !== stagedAssigneeId : false;
  const normalizedStagedDescription = stagedDescription.trim();
  const normalizedTaskDescription = (task?.description ?? "").trim();
  const hasDescriptionChanged = task
    ? normalizedStagedDescription !== normalizedTaskDescription
    : normalizedStagedDescription.length > 0;
  const hasTagsChanged = task
    ? stagedTagIdsSorted.length !== originalTagIdsSorted.length ||
      stagedTagIdsSorted.some((id, index) => id !== originalTagIdsSorted[index])
    : false;
  const templateHasChanges =
    normalizedStagedTitle.length > 0 ||
    normalizedStagedDescription.length > 0 ||
    stagedAssigneeId !== null ||
    stagedStatus !== "new";
  const hasUnsavedChanges = task
    ? hasTitleChanged || hasStatusChanged || hasAssigneeChanged || hasDescriptionChanged || hasTagsChanged
    : templateHasChanges;
  const isSaveDisabled = isTemplateMode
    ? normalizedStagedTitle.length === 0 || !selectedTeamId || isSaving
    : !task || !hasUnsavedChanges || isSaving;
  const isTagTriggerDisabled = isSaving || isTagsUpdating || (!isTemplateMode && !task);
  const addTagTrigger = hasTags ? (
    <Button
      type="button"
      size="icon"
      variant="ghost"
      disabled={isTagTriggerDisabled}
      className="h-7 w-7 rounded-full border border-dashed border-border text-muted-foreground hover:border-primary/40 hover:text-primary"
      aria-label="Add tag"
    >
      <Plus size={14} />
    </Button>
  ) : (
    <Button
      type="button"
      size="sm"
      variant="outline"
      disabled={isTagTriggerDisabled}
      className="gap-1 border-dashed border-border/60 text-xs font-medium text-muted-foreground hover:border-primary/40 hover:text-primary"
    >
      <Plus className="h-3.5 w-3.5" />
      Add tag
    </Button>
  );
  const stateSection = (
    <div className="flex min-w-[11rem] flex-col gap-2">
      <span className="text-[11px] font-semibold uppercase tracking-wide text-muted-foreground">State</span>
      <TaskStatusDropdown
        value={stagedStatus}
        onChange={handleStatusChange}
        isUpdating={isStatusUpdating}
        disabled={isSaving}
        triggerClassName="rounded-full bg-muted/40 px-4 py-2 text-sm"
      />
      {statusError ? <span className="text-xs text-destructive">{statusError}</span> : null}
    </div>
  );
  const assigneeSection = (
    <div className="flex min-w-[14rem] flex-col gap-2">
      <span className="text-[11px] font-semibold uppercase tracking-wide text-muted-foreground">Assignee</span>
      <AssigneeDropdown
        assignee={stagedAssignee ?? null}
        isOpen={isAssigneeMenuOpen}
        onOpenChange={setIsAssigneeMenuOpen}
        query={assigneeQuery}
        onQueryChange={handleQueryChange}
        inputRef={assigneeSearchRef}
        visibleMembers={visibleMembers}
        isLoadingMembers={isLoadingVisibleMembers}
        isShowingSearchResults={isShowingSearchResults}
        trimmedQuery={trimmedQuery}
        onSelectMember={handleSelectMember}
        onClearAssignee={handleClearAssignee}
        isAssigningAssignee={isAssigneeUpdating || isSaving}
        onInputKeyDown={handleInputKeyDown}
      />
      {assigneeError ? <span className="text-xs text-destructive">{assigneeError}</span> : null}
    </div>
  );

  return (
    <div className="space-y-6">
      <div className="flex items-center gap-3">
        <Button
          type="button"
          variant="ghost"
          className="gap-2 text-sm text-muted-foreground hover:text-foreground"
          onClick={() => navigate(`/projects/${projectId}/work-items`)}
        >
          <ArrowLeft className="h-4 w-4" />
          Back to work items
        </Button>
      </div>

      {error && !isTemplateMode ? (
        <Alert variant="destructive">
          <AlertTitle>Unable to load task</AlertTitle>
          <AlertDescription>{error.message}</AlertDescription>
        </Alert>
      ) : null}

      {loading ? <TaskDetailsSkeleton /> : null}

      {!loading && !task && !isTemplateMode ? (
        <Alert>
          <AlertTitle>Task not found</AlertTitle>
          <AlertDescription>
            We couldn&apos;t locate this task. It may have been deleted or you might not have access.
          </AlertDescription>
        </Alert>
      ) : null}

      {!loading && (task || isTemplateMode) ? (
        <div className="space-y-6">
          <div className="rounded-xl border border-border/70 bg-[hsl(var(--card))] p-6 shadow-sm">
            <div className="flex flex-col gap-2">
              <div className="flex flex-col gap-6">
                <div className="flex items-center justify-between gap-4">
                  <div className="flex items-center gap-2 text-xs uppercase tracking-wide text-muted-foreground">
                    <HeaderIcon className={`h-3.5 w-3.5 ${headerIconClass}`} />
                    <span>{headerLabel}</span>
                  </div>
                  <Button
                    type="button"
                    size="sm"
                    onClick={() => void handleSave()}
                    disabled={isSaveDisabled}
                    className="inline-flex items-center gap-2 rounded-full px-4"
                  >
                    {isSaving ? <Loader2 className="h-4 w-4 animate-spin" /> : <Save className="h-4 w-4" />}
                    {isSaving ? (task ? "Saving…" : "Creating…") : task ? "Save" : "Create"}
                  </Button>
                </div>
                <div className="flex flex-col gap-3">
                  <div className="flex flex-col gap-4 md:flex-row md:items-center md:gap-6">
                    <div className="md:-mt-2">
                      <div className="relative">
                        <span
                          className="pointer-events-none invisible absolute whitespace-pre text-3xl font-semibold leading-tight"
                          ref={(element) => {
                            titleSizerRef.current = element;
                          }}
                        >
                          {stagedTitle || "Add a title..."}
                        </span>
                        {isEditingTitle ? (
                          <span
                            aria-hidden="true"
                            className="pointer-events-none absolute inset-y-0 left-0 flex h-full w-[1.25rem] items-center justify-center rounded-l-md border border-border bg-[hsl(var(--card))]"
                          />
                        ) : null}
                        <Input
                          ref={titleInputRef}
                          value={stagedTitle}
                          readOnly={!isEditingTitle}
                          onClick={() => {
                            if (!isEditingTitle) {
                              setIsEditingTitle(true);
                              setTitleError(null);
                            }
                          }}
                          onChange={(event) => handleTitleChange(event.target.value)}
                          onBlur={() => setIsEditingTitle(false)}
                          onKeyDown={(event) => {
                            if (event.key === "Enter" && !event.shiftKey) {
                              event.preventDefault();
                              void handleSave();
                            } else if (event.key === "Escape") {
                              event.preventDefault();
                              setIsEditingTitle(false);
                              setStagedTitle(task?.title ?? "");
                              setTitleError(null);
                            }
                          }}
                          disabled={isEditingTitle && isSaving}
                          aria-invalid={titleError ? "true" : "false"}
                          className={
                            isEditingTitle
                              ? "relative z-10 h-11 min-w-[7.5rem] rounded-md border border-border bg-transparent pl-2 pr-1 text-left text-3xl font-semibold leading-tight text-foreground shadow-none focus-visible:border-primary focus-visible:ring-2 focus-visible:ring-primary/40"
                              : "relative z-10 h-11 min-w-[7.5rem] rounded-md border border-transparent bg-transparent pl-2 pr-1 text-left text-3xl font-semibold leading-tight text-foreground"
                          }
                          style={{ width: "auto" }}
                        />
                      </div>
                      {titleError ? <p className="mt-2 text-xs text-destructive">{titleError}</p> : null}
                    </div>
                    <div className="flex flex-wrap items-center gap-2 md:gap-3">
                      {hasTags
                        ? stagedTags.map((tag) => {
                            const hasColor = Boolean(tag.color);
                            const isUpdatingCurrentTag = updatingTagId === tag.id;
                            const isToolbarForcedVisible = isTagsUpdating || isUpdatingCurrentTag;
                            return (
                              <div key={tag.id} className="group relative flex items-center pr-2">
                                <div
                                  className={`flex min-h-[30px] items-center rounded-full px-3 py-1 text-xs font-semibold uppercase tracking-wide shadow-sm ${
                                    hasColor
                                      ? "border border-transparent text-primary-foreground"
                                      : "border border-border/60 bg-muted/20 text-foreground"
                                  }`}
                                  style={hasColor ? { backgroundColor: tag.color ?? undefined } : undefined}
                                >
                                  <span className="truncate">{tag.name}</span>
                                </div>
                                <div
                                  className={`pointer-events-none absolute right-0 top-0 flex -translate-y-1/2 -translate-x-2 items-center gap-[1px] rounded-sm border border-border/60 bg-[hsl(var(--card))] px-[2px] py-0 text-[10px] shadow-sm opacity-0 transition-opacity duration-150 group-hover:pointer-events-auto group-hover:opacity-100 group-focus-within:pointer-events-auto group-focus-within:opacity-100 z-10${
                                    isToolbarForcedVisible ? " pointer-events-auto opacity-100" : ""
                                  }`}
                                >
                                  <TagEditDialog
                                    tag={tag}
                                    isUpdating={isUpdatingCurrentTag || isTagsUpdating}
                                    onSubmit={handleUpdateTag}
                                    buttonClassName="pointer-events-auto"
                                  />
                                  <Button
                                    type="button"
                                    size="icon"
                                    variant="ghost"
                                    onClick={() => handleRemoveTag(tag.id)}
                                    disabled={!task || isSaving || isTagsUpdating || isUpdatingCurrentTag}
                                    className="pointer-events-auto h-[14px] w-[14px] rounded-sm border border-transparent text-muted-foreground transition-colors hover:border-primary/40 hover:bg-primary/10 hover:text-primary focus-visible:outline-none focus-visible:ring-2 focus-visible:ring-primary/40 focus-visible:ring-offset-1 focus-visible:ring-offset-background"
                                    aria-label={`Remove ${tag.name}`}
                                  >
                                    <X size={9} strokeWidth={2} />
                                  </Button>
                                </div>
                              </div>
                            );
                          })
                        : null}
                      <TaskTagsAddButton
                        tags={stagedTags}
                        availableTags={availableTags}
                        loadingAvailableTags={isProjectTagsLoading}
                        onAddTag={handleAddExistingTag}
                        onCreateTag={handleCreateTag}
                        trigger={addTagTrigger}
                      />
                    </div>
                  </div>
                  {tagsError ? <p className="text-xs text-destructive">{tagsError}</p> : null}
                </div>
                <div className="flex flex-col gap-4 lg:flex-row lg:items-end lg:justify-between">
                  <div className="flex flex-wrap items-start gap-6">
                    {isTemplateMode ? (
                      <>
                        {assigneeSection}
                        {stateSection}
                      </>
                    ) : (
                      <>
                        {stateSection}
                        {assigneeSection}
                      </>
                    )}
                  </div>
                  <p className="text-xs text-muted-foreground lg:text-right">{headerTimeLabel}</p>
                </div>
              </div>
            </div>
          </div>

          <div className="grid gap-6 lg:grid-cols-[minmax(0,1.75fr)_minmax(0,1fr)]">
            <div className="space-y-6">
              <Card className="border border-border/60">
                <CardHeader className="flex flex-col gap-3 sm:flex-row sm:items-center sm:justify-between">
                  <CardTitle className="text-base font-semibold text-foreground">Description</CardTitle>
                </CardHeader>
                <CardContent>
                  {isEditingDescription ? (
                    <div className="space-y-3">
                      <Textarea
                        value={stagedDescription}
                        onChange={(event) => setStagedDescription(event.target.value)}
                        placeholder="Add background context, goals, or implementation notes for this work item."
                        className="min-h-[160px] resize-y"
                        disabled={isSaving}
                      />
                      {descriptionError ? (
                        <p className="text-sm text-destructive">{descriptionError}</p>
                      ) : null}
                      <div className="flex flex-wrap gap-2">
                        <Button
                          type="button"
                          onClick={() => void handleSave()}
                          disabled={isSaving || isDescriptionUpdating || (!hasDescriptionChanged && !isTemplateMode)}
                          className="inline-flex items-center gap-2"
                        >
                          {isDescriptionUpdating || isSaving ? (
                            <>
                              <Loader2 className="h-4 w-4 animate-spin" />
                              Saving…
                            </>
                          ) : (
                            "Save"
                          )}
                        </Button>
                        <Button
                          type="button"
                          variant="ghost"
                          onClick={() => {
                            setIsEditingDescription(false);
                            setStagedDescription(task?.description ?? "");
                            setDescriptionError(null);
                          }}
                          disabled={isSaving}
                          className="border border-border/70 text-muted-foreground hover:border-border hover:bg-neutral-200 hover:text-foreground dark:hover:bg-neutral-800"
                        >
                          Cancel
                        </Button>
                      </div>
                    </div>
                  ) : (
                    <div
                      role="button"
                      tabIndex={0}
                      className="rounded-lg border border-transparent px-4 py-3 transition-colors hover:border-primary/40"
                      onClick={() => {
                        if (isSaving) return;
                        setIsEditingDescription(true);
                        if (task) {
                          setStagedDescription(task.description ?? "");
                        }
                        setDescriptionError(null);
                      }}
                      onKeyDown={(event) => {
                        if (event.key === "Enter" || event.key === " ") {
                          event.preventDefault();
                          if (isSaving) return;
                          setIsEditingDescription(true);
                          if (task) {
                            setStagedDescription(task.description ?? "");
                          }
                          setDescriptionError(null);
                        }
                      }}
                    >
                      {task?.description?.trim() ? (
                        <div className="whitespace-pre-wrap text-sm leading-relaxed text-foreground">
                          {task?.description}
                        </div>
                      ) : (
                        <p className="text-sm italic text-muted-foreground">
                          Add background context, goals, or implementation notes for this work item.
                        </p>
                      )}
                    </div>
                  )}
                </CardContent>
              </Card>

              <Card className="border border-border/60">
                <CardHeader>
                  <CardTitle className="text-base font-semibold text-foreground">Acceptance criteria</CardTitle>
                </CardHeader>
                <CardContent>
                  <p className="text-sm italic text-muted-foreground">
                    Capture the checklist that must be true before this task can be considered complete.
                  </p>
                </CardContent>
              </Card>

              {isTemplateMode ? (
                <Card className="border border-border/60">
                  <CardHeader>
                    <CardTitle className="text-base font-semibold text-foreground">Discussion</CardTitle>
                  </CardHeader>
                  <CardContent>
                    <p className="text-sm text-muted-foreground">
                      Comments will be available once you create this work item.
                    </p>
                  </CardContent>
                </Card>
              ) : (
                <Card className="border border-border/60">
                  <CardHeader>
                    <CardTitle className="text-base font-semibold text-foreground">Discussion</CardTitle>
                  </CardHeader>
                  <CardContent>
                    <TaskCommentsPanel
                      comments={comments}
                      loading={commentsLoading}
                      commentText={commentText}
                      onCommentTextChange={setCommentText}
                      onSubmitComment={handleSubmitComment}
                      editingCommentId={editingCommentId}
                      editingCommentText={editingCommentText}
                      onEditCommentTextChange={setEditingCommentText}
                      onStartEditComment={handleStartEditComment}
                      onCancelEditComment={handleCancelCommentEdit}
                      onSubmitEditComment={handleSubmitCommentEdit}
                      onDeleteComment={handleDeleteComment}
                      currentUserId={user?.id ?? null}
                    />
                  </CardContent>
                </Card>
              )}
            </div>

            <div className="space-y-6">
              <Card className="border border-border/60">
                <CardHeader>
                  <CardTitle className="text-base font-semibold text-foreground">Details</CardTitle>
                </CardHeader>
                <CardContent>
                  <dl className="grid gap-3 text-sm">
                    {isTemplateMode ? (
                      <div>
                        <dt className="text-xs uppercase tracking-wide text-muted-foreground">Team</dt>
                        <dd className="mt-1 space-y-1">
                          {isProjectTeamsLoading ? (
                            <span className="inline-flex items-center gap-2 text-sm text-muted-foreground">
                              <Loader2 className="h-4 w-4 animate-spin" />
                              Loading teams…
                            </span>
                          ) : projectTeams.length > 0 ? (
                            <select
                              value={selectedTeamId}
                              onChange={(event) => setSelectedTeamId(event.target.value)}
                              disabled={isSaving || isProjectTeamsLoading}
                              className="w-full rounded-md border border-border bg-[hsl(var(--card))] px-3 py-2 text-sm text-foreground shadow-sm focus-visible:outline-none focus-visible:ring-2 focus-visible:ring-primary/40"
                            >
                              <option value="">Select a team</option>
                              {projectTeams.map((team) => (
                                <option key={team.id} value={team.id}>
                                  {team.name}
                                </option>
                              ))}
                            </select>
                          ) : (
                            <span className="text-sm text-muted-foreground">
                              No teams available. Ask a project admin to create one.
                            </span>
                          )}
                          {teamError ? <p className="text-xs text-destructive">{teamError}</p> : null}
                        </dd>
                      </div>
                    ) : null}
                    <div>
                      <dt className="text-xs uppercase tracking-wide text-muted-foreground">Assignee</dt>
                      <dd className="mt-1 text-foreground">
                        {stagedAssignee ? (
                          <div className="flex items-center gap-2">
                            <Avatar className="h-8 w-8 border border-border/60">
                              <AvatarFallback
                                className="text-xs font-semibold uppercase text-primary"
                                style={{ backgroundColor: stagedAssignee.avatar_color ?? DEFAULT_AVATAR_COLOR }}
                              >
                                {getInitials(stagedAssignee)}
                              </AvatarFallback>
                            </Avatar>
                            <div className="flex flex-col leading-tight">
                              <span className="text-sm font-medium text-foreground">
                                {getFullName(stagedAssignee) || stagedAssignee.username}
                              </span>
                              <span className="text-xs text-muted-foreground">@{stagedAssignee.username}</span>
                            </div>
                          </div>
                        ) : (
                          <span className="text-muted-foreground">Unassigned</span>
                        )}
                      </dd>
                    </div>
                    <div>
                      <dt className="text-xs uppercase tracking-wide text-muted-foreground">Priority</dt>
                      <dd className="mt-1 text-foreground">{priorityLabel}</dd>
                    </div>
                    <div>
                      <dt className="text-xs uppercase tracking-wide text-muted-foreground">Estimate</dt>
                      <dd className="mt-1 text-foreground">{estimateLabel}</dd>
                    </div>
                    <div>
                      <dt className="text-xs uppercase tracking-wide text-muted-foreground">Due date</dt>
                      <dd className="mt-1 text-foreground">{dueDateLabel}</dd>
                    </div>
                    <div>
                      <dt className="text-xs uppercase tracking-wide text-muted-foreground">Stage</dt>
                      <dd className="mt-1 text-foreground">{stageLabel}</dd>
                    </div>
                    <div>
                      <dt className="text-xs uppercase tracking-wide text-muted-foreground">Sprint</dt>
                      <dd className="mt-1 text-foreground">{sprintLabel}</dd>
                    </div>
                    <div>
                      <dt className="text-xs uppercase tracking-wide text-muted-foreground">Task ID</dt>
                      <dd className="mt-1 text-muted-foreground">{taskIdentifierLabel}</dd>
                    </div>
                  </dl>
                </CardContent>
              </Card>

              <Card className="border border-border/60">
                <CardHeader>
                  <CardTitle className="text-base font-semibold text-foreground">Related work</CardTitle>
                </CardHeader>
                <CardContent className="space-y-3">
                  <p className="text-sm text-muted-foreground">
                    Link upstream dependencies, specs, or pull requests so the team can trace work across tools.
                  </p>
                  <Button type="button" size="sm" variant="outline" disabled className="w-full cursor-not-allowed">
                    Add link (coming soon)
                  </Button>
                </CardContent>
              </Card>

            </div>
          </div>
        </div>
      ) : null}
    </div>
  );
}<|MERGE_RESOLUTION|>--- conflicted
+++ resolved
@@ -50,10 +50,6 @@
 import { GET_PROJECT } from "../graphql/projects";
 import { formatDate, formatRelativeTimeFromNow } from "../utils/date";
 import { getPriorityLabel, resolveWorkItemLink } from "../utils/workItem";
-<<<<<<< HEAD
-import { useCommentEditor } from "../hooks/useCommentEditor";
-=======
->>>>>>> 1b58d4d8
 
 type TaskQueryResult = {
   task: Task | null;
